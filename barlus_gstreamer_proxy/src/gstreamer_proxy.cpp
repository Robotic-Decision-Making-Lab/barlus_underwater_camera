// Copyright 2024, Evan Palmer
//
// Permission is hereby granted, free of charge, to any person obtaining a copy
// of this software and associated documentation files (the "Software"), to deal
// in the Software without restriction, including without limitation the rights
// to use, copy, modify, merge, publish, distribute, sublicense, and/or sell
// copies of the Software, and to permit persons to whom the Software is
// furnished to do so, subject to the following conditions:
//
// The above copyright notice and this permission notice shall be included in
// all copies or substantial portions of the Software.
//
// THE SOFTWARE IS PROVIDED "AS IS", WITHOUT WARRANTY OF ANY KIND, EXPRESS OR
// IMPLIED, INCLUDING BUT NOT LIMITED TO THE WARRANTIES OF MERCHANTABILITY,
// FITNESS FOR A PARTICULAR PURPOSE AND NONINFRINGEMENT. IN NO EVENT SHALL
// THE AUTHORS OR COPYRIGHT HOLDERS BE LIABLE FOR ANY CLAIM, DAMAGES OR OTHER
// LIABILITY, WHETHER IN AN ACTION OF CONTRACT, TORT OR OTHERWISE, ARISING FROM,
// OUT OF OR IN CONNECTION WITH THE SOFTWARE OR THE USE OR OTHER DEALINGS IN
// THE SOFTWARE.

#include "barlus_gstreamer_proxy/gstreamer_proxy.hpp"

#include <gst/app/app.h>

namespace barlus
{

namespace
{

/// Convert a GStreamer sample to a cv::Mat image
auto gst_to_cv_mat(GstSample * sample) -> cv::Mat
{
  GstCaps * caps = gst_sample_get_caps(sample);
  GstBuffer * buffer = gst_sample_get_buffer(sample);
  GstStructure * structure = gst_caps_get_structure(caps, 0);

  int width;
  int height;
  gst_structure_get_int(structure, "width", &width);
  gst_structure_get_int(structure, "height", &height);

  GstMapInfo map;
  gst_buffer_map(buffer, &map, GST_MAP_READ);

  cv::Mat image(height, width, CV_8UC3, map.data);
  gst_buffer_unmap(buffer, &map);

  return image;
}

/// Convert a cv::Mat to a sensor_msgs::msg::Image
auto cv_mat_to_ros_image(const cv::Mat & image) -> sensor_msgs::msg::Image
{
  cv_bridge::CvImage cv_image;
  cv_image.image = image;
  cv_image.encoding = "bgr8";
  return *cv_image.toImageMsg();
}

}  // namespace

GStreamerProxy::GStreamerProxy(const rclcpp::NodeOptions & options)
: Node("gstreamer_proxy", options)
{
  try {
    param_listener_ = std::make_shared<gstreamer_proxy::ParamListener>(get_node_parameters_interface());
    params_ = param_listener_->get_params();
  }
  catch (const std::exception & e) {
    RCLCPP_ERROR(get_logger(), "Failed to get GStreamerProxy parameters: %s", e.what());  // NOLINT
    rclcpp::shutdown();
    return;
  }

  camera_info_ = std::make_unique<sensor_msgs::msg::CameraInfo>();
  camera_info_manager_ =
    std::make_shared<camera_info_manager::CameraInfoManager>(this, params_.camera_name, params_.camera_info_url);

  if (!camera_info_manager_->isCalibrated()) {
    RCLCPP_WARN(get_logger(), "%s is not calibrated", params_.camera_name.c_str());  // NOLINT
    camera_info_->header.frame_id = params_.frame_id;
    camera_info_->width = params_.image_width;
    camera_info_->height = params_.image_height;
    camera_info_manager_->setCameraInfo(*camera_info_);
  }

  camera_pub_ = std::make_shared<image_transport::CameraPublisher>(
    image_transport::create_camera_publisher(this, "image_raw", rclcpp::QoS{10}.get_rmw_qos_profile()));

  if (!configure_stream()) {
    shutdown_stream();
    rclcpp::shutdown();
    return;
  }
}

GStreamerProxy::~GStreamerProxy() { shutdown_stream(); }

auto GStreamerProxy::configure_stream() -> bool
{
  gst_init(nullptr, nullptr);

  RCLCPP_INFO(get_logger(), "Starting GStreamer pipeline with address: %s", params_.stream_address.c_str());  // NOLINT

  // The following configurations are intended for low-latency transport
<<<<<<< HEAD
  const std::string video_source = "rtspsrc location=" + params_.stream_address + " protocols=tcp";
=======
  const std::string video_source = "rtspsrc location=" + params_.stream_address + " latency=0";
>>>>>>> d0df01f2
  const std::string video_codec = "! rtph264depay ! h264parse ! avdec_h264";
  const std::string video_decode = "! decodebin ! videoconvert ! video/x-raw,format=(string)BGR";
  const std::string video_sink_conf = "! queue ! appsink emit-signals=true sync=false max-buffers=1 drop=true";
  const std::string command = video_source + " " + video_codec + " " + video_decode + " " + video_sink_conf;

  // Create GStreamer pipeline
  GError * error = nullptr;
  pipeline_ = gst_parse_launch(command.c_str(), &error);

  if (error != nullptr) {
    RCLCPP_ERROR(get_logger(), "Failed to create GStreamer pipeline. %s", error->message);  // NOLINT
    g_error_free(error);
    return false;
  }

  // Configure appsink
  GstElement * sink = gst_bin_get_by_name(GST_BIN(pipeline_), "appsink0");  // NOLINT(bugprone-casting-through-void)

  if (sink == nullptr) {
    RCLCPP_ERROR(get_logger(), "Failed to get appsink from the pipeline");
    return false;
  }

  gst_app_sink_set_emit_signals(GST_APP_SINK_CAST(sink), static_cast<gboolean>(true));
  gst_app_sink_set_drop(GST_APP_SINK_CAST(sink), static_cast<gboolean>(true));
  gst_app_sink_set_max_buffers(GST_APP_SINK_CAST(sink), 1);

  // Set the callbacks for the appsink
  GstAppSinkCallbacks callbacks = {
    nullptr,                                                                                     // eos
    [](GstAppSink * /*sink*/, gpointer /*user_data*/) -> GstFlowReturn { return GST_FLOW_OK; },  // new_preroll
    [](GstAppSink * sink, gpointer user_data) -> GstFlowReturn {                                 // new_sample
      auto * self = reinterpret_cast<GStreamerProxy *>(user_data);

      GstSample * sample = gst_app_sink_pull_sample(GST_APP_SINK_CAST(sink));
      const cv::Mat image = gst_to_cv_mat(sample);

      *self->camera_info_ = self->camera_info_manager_->getCameraInfo();
      self->camera_info_->header.stamp = self->now();

      sensor_msgs::msg::Image image_msg = cv_mat_to_ros_image(image);
      image_msg.header = self->camera_info_->header;

      self->camera_pub_->publish(image_msg, *self->camera_info_);

      gst_sample_unref(sample);

      return GST_FLOW_OK;
    },
    nullptr,  // new_event
    nullptr,  // propose_allocation
    nullptr};
  gst_app_sink_set_callbacks(GST_APP_SINK_CAST(sink), &callbacks, this, nullptr);

  // Set the callback for the bus; this lets us handle errors
  GstBus * bus;
  bus = gst_pipeline_get_bus(GST_PIPELINE(pipeline_));  // NOLINT(bugprone-casting-through-void)
  gst_bus_add_watch(
    bus,
    [](GstBus * /*bus*/, GstMessage * message, gpointer user_data) -> gboolean {
      if (GST_MESSAGE_TYPE(message) == GST_MESSAGE_ERROR) {
        auto * self = reinterpret_cast<GStreamerProxy *>(user_data);
        GError * error;
        gchar * debug;
        gst_message_parse_error(message, &error, &debug);
        RCLCPP_ERROR(self->get_logger(), "Error: %s", error->message);  // NOLINT
        g_error_free(error);
        g_free(debug);
      }
      return static_cast<gboolean>(true);
    },
    this);
  gst_object_unref(bus);

  const GstStateChangeReturn ret = gst_element_set_state(pipeline_, GST_STATE_PLAYING);
  if (ret == GST_STATE_CHANGE_FAILURE) {
    RCLCPP_ERROR(get_logger(), "Failed to start GStreamer pipeline");
    return false;
  }

  return true;
}

auto GStreamerProxy::shutdown_stream() -> void
{
  gst_element_set_state(pipeline_, GST_STATE_NULL);
  gst_object_unref(pipeline_);
}

}  // namespace barlus

#include <rclcpp_components/register_node_macro.hpp>
RCLCPP_COMPONENTS_REGISTER_NODE(barlus::GStreamerProxy)<|MERGE_RESOLUTION|>--- conflicted
+++ resolved
@@ -104,11 +104,7 @@
   RCLCPP_INFO(get_logger(), "Starting GStreamer pipeline with address: %s", params_.stream_address.c_str());  // NOLINT
 
   // The following configurations are intended for low-latency transport
-<<<<<<< HEAD
   const std::string video_source = "rtspsrc location=" + params_.stream_address + " protocols=tcp";
-=======
-  const std::string video_source = "rtspsrc location=" + params_.stream_address + " latency=0";
->>>>>>> d0df01f2
   const std::string video_codec = "! rtph264depay ! h264parse ! avdec_h264";
   const std::string video_decode = "! decodebin ! videoconvert ! video/x-raw,format=(string)BGR";
   const std::string video_sink_conf = "! queue ! appsink emit-signals=true sync=false max-buffers=1 drop=true";
